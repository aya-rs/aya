<<<<<<< HEAD
edition = "2021"
unstable_features = true
=======
group_imports = "StdExternalCrate"
imports_granularity = "Crate"
>>>>>>> 373fb7bf
reorder_imports = true
unstable_features = true<|MERGE_RESOLUTION|>--- conflicted
+++ resolved
@@ -1,9 +1,4 @@
-<<<<<<< HEAD
-edition = "2021"
-unstable_features = true
-=======
 group_imports = "StdExternalCrate"
 imports_granularity = "Crate"
->>>>>>> 373fb7bf
 reorder_imports = true
 unstable_features = true