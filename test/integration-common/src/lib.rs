--- conflicted
+++ resolved
@@ -65,7 +65,12 @@
     unsafe impl aya::Pod for TestResult {}
 }
 
-<<<<<<< HEAD
+pub mod linear_data_structures {
+    pub const PEEK_INDEX: u32 = 0;
+    pub const POP_INDEX: u32 = 1;
+}
+
+
 pub mod bpf_d_path {
     pub const PATH_BUF_LEN: usize = 128;
 
@@ -78,9 +83,4 @@
 
     #[cfg(feature = "user")]
     unsafe impl aya::Pod for TestResult {}
-=======
-pub mod linear_data_structures {
-    pub const PEEK_INDEX: u32 = 0;
-    pub const POP_INDEX: u32 = 1;
->>>>>>> aa47acc5
 }