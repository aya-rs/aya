--- conflicted
+++ resolved
@@ -45,10 +45,10 @@
 path = "src/two_progs.rs"
 
 [[bin]]
-<<<<<<< HEAD
 name = "tc_name_limit"
 path = "src/tc_name_limit.rs"
-=======
+
+[[bin]]
 name = "redirect"
 path = "src/redirect.rs"
 
@@ -58,5 +58,4 @@
 
 [[bin]]
 name = "ring_buf"
-path = "src/ring_buf.rs"
->>>>>>> 8e485bc7
+path = "src/ring_buf.rs"