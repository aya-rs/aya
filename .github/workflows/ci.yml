name: aya-ci

on:
  push:

  pull_request:

  schedule:
    - cron: 00 4 * * *

env:
  CARGO_TERM_COLOR: always

jobs:
<<<<<<< HEAD
  buildTestAyaDirect:
    uses: melodium-tech/github-actions/.github/workflows/melodium-ubuntu.yml@v0.9.1
    with:
      command: |
        run .melodium-ci/Compo.toml buildTestAyaDirect --github_contexts='$''{{{{ { "github": ${{ toJSON(github) }}, "vars": ${{ toJSON(vars) }}, "secrets": { "GITHUB_TOKEN": "'"$GITHUB_TOKEN"'" } } }}}}'
      artifact-path: 'logs/'
    secrets:
        token: ${{ secrets.GITHUB_TOKEN }}
  #buildTestAya:
    #uses: melodium-tech/github-actions/.github/workflows/melodium-local-distrib.yml@v0.9.0
    #with:
    #  version: 0.9.1
    #  command: |
    #    run .melodium-ci/Compo.toml buildTestAya --repository_clone_url='"${{ github.repositoryUrl }}"' --repository_clone_ref='"${{ github.ref_name }}"' --github_contexts='$''{{{{ { "github": ${{ toJSON(github) }}, "vars": ${{ toJSON(vars) }}, "secrets": { "GITHUB_TOKEN": "'"$GITHUB_TOKEN"'" } } }}}}'
    #  artifact-path: 'logs/'
    #  melodium_images_pull_source: registry.gitlab.com/melodium/containers
    #secrets:
    #    token: ${{ secrets.GITHUB_TOKEN }}
    #runs-on: ubuntu-latest
    #steps:
    #  - uses: actions/checkout@v5
    #  - run: |
    #      .melodium-ci/melodium run .melodium-ci/Compo.toml buildTestAya --logs_directory '"logs/"' --github_contexts '$''{{{{ { "github": ${{ toJSON(github) }}, "vars": ${{ toJSON(vars) }}, "secrets": { "GITHUB_TOKEN": "'"$GITHUB_TOKEN"'" } } }}}}'
      # uses: melodium-tech/github-actions/.github/workflows/melodium-ubuntu.yml@v0.9.0
    # with:
    #   version: 0.9.0
    #   command: |
    #     run .melodium-ci/Compo.toml buildTestAya --logs_directory '"logs/"' --github_contexts '$''{{{{ { "github": ${{ toJSON(github) }}, "vars": ${{ toJSON(vars) }}, "secrets": { "GITHUB_TOKEN": "'"$GITHUB_TOKEN"'" } } }}}}'
    #   artifact-path: logs/
    # secrets:
    #   token: "${{ secrets.GITHUB_TOKEN }}"
=======
  lint:
    runs-on: ubuntu-latest

    steps:
      - uses: actions/checkout@v5

      - uses: dtolnay/rust-toolchain@nightly
        with:
          components: clippy,miri,rustfmt,rust-src

      # Installed *after* nightly so it is the default.
      - uses: dtolnay/rust-toolchain@stable

      - uses: Swatinem/rust-cache@v2

      - uses: taiki-e/install-action@v2
        with:
          tool: cargo-hack,taplo-cli

      - run: git ls-files -- '*.c' '*.h' | xargs clang-format --dry-run --Werror

      - uses: DavidAnson/markdownlint-cli2-action@v20

      - run: taplo fmt --check

      - run: cargo +nightly fmt --all -- --check

      - run: ./clippy.sh

      # On the `aya-rs/aya` repository, regenerate the public API on a schedule.
      #
      # On all other events and repositories assert the public API is up to date.
      - run: cargo xtask public-api
        if: ${{ !(github.event_name == 'schedule' && github.repository == 'aya-rs/aya') }}
      - run: cargo xtask public-api --bless
        if: ${{ (github.event_name == 'schedule' && github.repository == 'aya-rs/aya') }}
      - uses: peter-evans/create-pull-request@v7
        if: ${{ (github.event_name == 'schedule' && github.repository == 'aya-rs/aya') }}
        with:
          # GitHub actions aren't allowed to trigger other actions to prevent
          # abuse; the canonical workaround is to use a sufficiently authorized
          # token.
          #
          # See https://github.com/peter-evans/create-pull-request/issues/48.
          token: ${{ secrets.CRABBY_GITHUB_TOKEN }}
          branch: create-pull-request/public-api
          commit-message: 'public-api: regenerate'
          title: 'public-api: regenerate'
          body: |
            **Automated changes**

      - name: Run miri
        run: |
          set -euxo pipefail
          cargo +nightly hack miri test --all-targets --feature-powerset \
            --exclude aya-ebpf \
            --exclude aya-ebpf-bindings \
            --exclude aya-log-ebpf \
            --exclude integration-ebpf \
            --exclude integration-test \
            --workspace

  build-test-aya:
    strategy:
      fail-fast: false
      matrix:
        arch:
          - aarch64-unknown-linux-gnu
          - armv7-unknown-linux-gnueabi
          - loongarch64-unknown-linux-gnu
          - powerpc64le-unknown-linux-gnu
          - riscv64gc-unknown-linux-gnu
          - s390x-unknown-linux-gnu
          - x86_64-unknown-linux-gnu
    runs-on: ubuntu-latest
    steps:
      - uses: actions/checkout@v5

      - uses: dtolnay/rust-toolchain@stable
        with:
          targets: ${{ matrix.arch }}

      - uses: Swatinem/rust-cache@v2

      - uses: taiki-e/install-action@cargo-hack

      # This is magic, it sets `$CARGO_BUILD_TARGET`.
      - uses: taiki-e/setup-cross-toolchain-action@v1
        with:
          target: ${{ matrix.arch }}

      - name: Build
        run: |
          set -euxo pipefail
          cargo hack build --all-targets --feature-powerset \
            --exclude aya-ebpf \
            --exclude aya-ebpf-bindings \
            --exclude aya-log-ebpf \
            --exclude integration-ebpf \
            --exclude xtask \
            --workspace

      - name: Test
        env:
          RUST_BACKTRACE: full
        run: |
          set -euxo pipefail
          cargo hack test --all-targets --feature-powerset \
            --exclude aya-ebpf \
            --exclude aya-ebpf-bindings \
            --exclude aya-log-ebpf \
            --exclude integration-ebpf \
            --exclude integration-test \
            --exclude xtask \
            --workspace

      - name: Doctests
        env:
          RUST_BACKTRACE: full
        run: |
          set -euxo pipefail
          cargo hack test --doc --feature-powerset \
            --exclude aya-ebpf \
            --exclude aya-ebpf-bindings \
            --exclude aya-log-ebpf \
            --exclude init \
            --exclude integration-ebpf \
            --exclude integration-test \
            --exclude xtask \
            --workspace

  build-test-aya-ebpf:
    runs-on: ubuntu-latest

    steps:
      - uses: actions/checkout@v5

      - uses: dtolnay/rust-toolchain@nightly
        with:
          components: rust-src

      # Installed *after* nightly so it is the default.
      - uses: dtolnay/rust-toolchain@stable

      - uses: Swatinem/rust-cache@v2

      - run: cargo install --git https://github.com/aya-rs/bpf-linker.git bpf-linker --features llvm-21

      - uses: taiki-e/install-action@cargo-hack

      - name: Build & test for all BPF architectures
        env:
          RUST_BACKTRACE: full
        run: |
          set -euo pipefail

          failures=()

          # NB: this hand-rolled shell script is used instead of a matrix
          # because the time spent doing useful work per target is about equal
          # to the overhead of setting up the job - so this saves a bunch of
          # machine time.
          for arch in aarch64 arm loongarch64 mips powerpc64 riscv64 s390x x86_64; do
            for target in bpfeb-unknown-none bpfel-unknown-none; do
              echo "::group::Build and test for $arch / $target"
              if ! (
                export CARGO_CFG_BPF_TARGET_ARCH="$arch"

                cargo +nightly hack build \
                  --target "$target" \
                  -Z build-std=core \
                  --package aya-ebpf \
                  --package aya-log-ebpf \
                  --feature-powerset

                cargo hack test \
                  --doc \
                  --package aya-ebpf \
                  --package aya-log-ebpf \
                  --feature-powerset
              ); then
                echo "FAILED: $arch / $target"
                failures+=("$arch/$target")
              fi
              echo "::endgroup::"
            done
          done

          if ((${#failures[@]})); then
            echo "::error::Some builds/tests failed:"
            printf '  %s\n' "${failures[@]}"
            exit 1
          fi
  run-integration-test:
    strategy:
      fail-fast: false
      matrix:
        include:
          - target: x86_64-apple-darwin
            # macos-15 is arm64[0] which doesn't support nested
            # virtualization[1].
            #
            # [0] https://github.com/actions/runner-images#available-images
            #
            # [1] https://docs.github.com/en/actions/reference/runners/github-hosted-runners#limitations-for-arm64-macos-runners
            os: macos-15-intel

          # We don't use ubuntu-latest because we care about the apt packages available.
          - target: x86_64-unknown-linux-gnu
            os: ubuntu-24.04
          - target: aarch64-unknown-linux-gnu
            os: ubuntu-24.04-arm
    runs-on: ${{ matrix.os }}
    steps:
      - uses: actions/checkout@v5
        with:
          submodules: recursive

      - name: Install prerequisites
        if: runner.os == 'Linux'
        run: |
          set -euxo pipefail
          sudo apt update
          sudo apt -y install \
            liblzma-dev \
            lynx \
            musl-tools \
            qemu-system-{arm,x86}

      - name: Install prerequisites
        if: runner.os == 'macOS'
        # The curl shipped on macOS doesn't contain
        # https://github.com/curl/curl/commit/85efbb92b8e6679705e122cee45ce76c56414a3e which is
        # needed for proper handling of `--etag-{compare,save}`.
        #
        # The tar shipped on macOS doesn't support --wildcards, so we need GNU tar.
        #
        # The clang shipped on macOS doesn't support BPF, so we need LLVM from brew.
        #
        # We need a musl C toolchain to compile our `test-distro` since some of
        # our dependencies have build scripts that compile C code (i.e xz2).
        # This is provided by `brew install filosottile/musl-cross/musl-cross`.
        run: |
          set -euxo pipefail
          # Dependencies are tracked in `Brewfile`.
          brew bundle
          echo $(brew --prefix curl)/bin >> $GITHUB_PATH
          echo $(brew --prefix llvm)/bin >> $GITHUB_PATH

          # https://github.com/actions/setup-python/issues/577
          find /usr/local/bin -type l -exec sh -c 'readlink -f "$1" \
          | grep -q ^/Library/Frameworks/Python.framework/Versions/' _ {} \; -exec rm -v {} \;

      - uses: dtolnay/rust-toolchain@nightly
        with:
          components: rust-src

      # Installed *after* nightly so it is the default.
      - uses: dtolnay/rust-toolchain@stable
        with:
          targets: aarch64-unknown-linux-musl,x86_64-unknown-linux-musl

      - uses: Swatinem/rust-cache@v2

      - name: Install libLLVM
        # Download libLLVM from Rust CI to ensure that the libLLVM version
        # matches exactly with the version used by the current Rust nightly. A
        # mismatch between libLLVM (used by bpf-linker) and Rust's LLVM version
        # can lead to linking issues.
        run: |
          set -euxo pipefail
          # Get the partial SHA from Rust nightly.
          rustc_sha=$(rustc +nightly --version | grep -oE '[a-f0-9]{7,40}')
          # Get the full SHA from GitHub.
          rustc_sha=$(curl -sfSL https://api.github.com/repos/rust-lang/rust/commits/$rustc_sha \
            --header 'authorization: Bearer ${{ secrets.GITHUB_TOKEN }}' \
            --header 'content-type: application/json' \
            | jq -r '.sha')
          mkdir -p /tmp/rustc-llvm
          curl -sfSL https://ci-artifacts.rust-lang.org/rustc-builds/$rustc_sha/rust-dev-nightly-${{ matrix.target }}.tar.xz | \
            tar -xJ --strip-components 2 -C /tmp/rustc-llvm
          echo /tmp/rustc-llvm/bin >> $GITHUB_PATH

      # NB: rustc doesn't ship libLLVM.so on macOS, so disable proxying (default feature). We also
      # --force so that bpf-linker gets always relinked against the latest LLVM downloaded above.
      #
      # Do this on all system (not just macOS) to avoid relying on rustc-provided libLLVM.so.
      - run: cargo install --git https://github.com/aya-rs/bpf-linker.git bpf-linker --no-default-features --features llvm-21 --force

      - uses: actions/cache@v4
        with:
          path: test/.tmp
          key: ${{ runner.arch }}-${{ runner.os }}-test-cache

      - name: Download debian kernels
        if: runner.arch == 'ARM64'
        run: .github/scripts/download_kernel_images.sh test/.tmp/debian-kernels/arm64 arm64 5.10 6.1 6.12

      - name: Download debian kernels
        if: runner.arch == 'X64'
        run: .github/scripts/download_kernel_images.sh test/.tmp/debian-kernels/amd64 amd64 5.10 6.1 6.12

      - name: Cleanup stale kernels and modules
        run: |
          set -euxo pipefail
          rm -rf test/.tmp/boot test/.tmp/lib

      - name: Run local integration tests
        if: runner.os == 'Linux'
        run: cargo xtask integration-test local

      - name: Run virtualized integration tests
        if: runner.os == 'Linux'
        run: |
          set -euxo pipefail

          # https://github.blog/changelog/2023-02-23-hardware-accelerated-android-virtualization-on-actions-windows-and-linux-larger-hosted-runners/
          echo 'KERNEL=="kvm", GROUP="kvm", MODE="0666", OPTIONS+="static_node=kvm"' | sudo tee /etc/udev/rules.d/99-kvm4all.rules
          sudo udevadm control --reload-rules
          sudo udevadm trigger --name-match=kvm || true # kvm is not available on arm64.

          find test/.tmp -name '*.deb' -print0 | sort -Vz | xargs -t -0 \
            cargo xtask integration-test vm --cache-dir test/.tmp \
              --github-api-token ${{ secrets.GITHUB_TOKEN }}

      - name: Run virtualized integration tests
        if: runner.os == 'macOS'
        env:
          # This sets the linker to the one installed by FiloSottile/musl-cross.
          CARGO_TARGET_X86_64_UNKNOWN_LINUX_MUSL_LINKER: x86_64-linux-musl-gcc
        run: |
          set -euxo pipefail
          find test/.tmp -name '*.deb' -print0 | sort -Vz | xargs -t -0 \
            cargo xtask integration-test vm --cache-dir test/.tmp \
              --github-api-token ${{ secrets.GITHUB_TOKEN }}

  # Provides a single status check for the entire build workflow.
  # This is used for merge automation, like Mergify, since GH actions
  # has no concept of "when all status checks pass".
  # https://docs.mergify.com/conditions/#validating-all-status-checks
  build-workflow-complete:
    needs:
      - lint
      - build-test-aya
      - build-test-aya-ebpf
      - run-integration-test
    runs-on: ubuntu-latest
    steps:
      - run: echo 'Build Complete'
>>>>>>> 03fea9e3
<|MERGE_RESOLUTION|>--- conflicted
+++ resolved
@@ -12,7 +12,6 @@
   CARGO_TERM_COLOR: always
 
 jobs:
-<<<<<<< HEAD
   buildTestAyaDirect:
     uses: melodium-tech/github-actions/.github/workflows/melodium-ubuntu.yml@v0.9.1
     with:
@@ -43,355 +42,4 @@
     #     run .melodium-ci/Compo.toml buildTestAya --logs_directory '"logs/"' --github_contexts '$''{{{{ { "github": ${{ toJSON(github) }}, "vars": ${{ toJSON(vars) }}, "secrets": { "GITHUB_TOKEN": "'"$GITHUB_TOKEN"'" } } }}}}'
     #   artifact-path: logs/
     # secrets:
-    #   token: "${{ secrets.GITHUB_TOKEN }}"
-=======
-  lint:
-    runs-on: ubuntu-latest
-
-    steps:
-      - uses: actions/checkout@v5
-
-      - uses: dtolnay/rust-toolchain@nightly
-        with:
-          components: clippy,miri,rustfmt,rust-src
-
-      # Installed *after* nightly so it is the default.
-      - uses: dtolnay/rust-toolchain@stable
-
-      - uses: Swatinem/rust-cache@v2
-
-      - uses: taiki-e/install-action@v2
-        with:
-          tool: cargo-hack,taplo-cli
-
-      - run: git ls-files -- '*.c' '*.h' | xargs clang-format --dry-run --Werror
-
-      - uses: DavidAnson/markdownlint-cli2-action@v20
-
-      - run: taplo fmt --check
-
-      - run: cargo +nightly fmt --all -- --check
-
-      - run: ./clippy.sh
-
-      # On the `aya-rs/aya` repository, regenerate the public API on a schedule.
-      #
-      # On all other events and repositories assert the public API is up to date.
-      - run: cargo xtask public-api
-        if: ${{ !(github.event_name == 'schedule' && github.repository == 'aya-rs/aya') }}
-      - run: cargo xtask public-api --bless
-        if: ${{ (github.event_name == 'schedule' && github.repository == 'aya-rs/aya') }}
-      - uses: peter-evans/create-pull-request@v7
-        if: ${{ (github.event_name == 'schedule' && github.repository == 'aya-rs/aya') }}
-        with:
-          # GitHub actions aren't allowed to trigger other actions to prevent
-          # abuse; the canonical workaround is to use a sufficiently authorized
-          # token.
-          #
-          # See https://github.com/peter-evans/create-pull-request/issues/48.
-          token: ${{ secrets.CRABBY_GITHUB_TOKEN }}
-          branch: create-pull-request/public-api
-          commit-message: 'public-api: regenerate'
-          title: 'public-api: regenerate'
-          body: |
-            **Automated changes**
-
-      - name: Run miri
-        run: |
-          set -euxo pipefail
-          cargo +nightly hack miri test --all-targets --feature-powerset \
-            --exclude aya-ebpf \
-            --exclude aya-ebpf-bindings \
-            --exclude aya-log-ebpf \
-            --exclude integration-ebpf \
-            --exclude integration-test \
-            --workspace
-
-  build-test-aya:
-    strategy:
-      fail-fast: false
-      matrix:
-        arch:
-          - aarch64-unknown-linux-gnu
-          - armv7-unknown-linux-gnueabi
-          - loongarch64-unknown-linux-gnu
-          - powerpc64le-unknown-linux-gnu
-          - riscv64gc-unknown-linux-gnu
-          - s390x-unknown-linux-gnu
-          - x86_64-unknown-linux-gnu
-    runs-on: ubuntu-latest
-    steps:
-      - uses: actions/checkout@v5
-
-      - uses: dtolnay/rust-toolchain@stable
-        with:
-          targets: ${{ matrix.arch }}
-
-      - uses: Swatinem/rust-cache@v2
-
-      - uses: taiki-e/install-action@cargo-hack
-
-      # This is magic, it sets `$CARGO_BUILD_TARGET`.
-      - uses: taiki-e/setup-cross-toolchain-action@v1
-        with:
-          target: ${{ matrix.arch }}
-
-      - name: Build
-        run: |
-          set -euxo pipefail
-          cargo hack build --all-targets --feature-powerset \
-            --exclude aya-ebpf \
-            --exclude aya-ebpf-bindings \
-            --exclude aya-log-ebpf \
-            --exclude integration-ebpf \
-            --exclude xtask \
-            --workspace
-
-      - name: Test
-        env:
-          RUST_BACKTRACE: full
-        run: |
-          set -euxo pipefail
-          cargo hack test --all-targets --feature-powerset \
-            --exclude aya-ebpf \
-            --exclude aya-ebpf-bindings \
-            --exclude aya-log-ebpf \
-            --exclude integration-ebpf \
-            --exclude integration-test \
-            --exclude xtask \
-            --workspace
-
-      - name: Doctests
-        env:
-          RUST_BACKTRACE: full
-        run: |
-          set -euxo pipefail
-          cargo hack test --doc --feature-powerset \
-            --exclude aya-ebpf \
-            --exclude aya-ebpf-bindings \
-            --exclude aya-log-ebpf \
-            --exclude init \
-            --exclude integration-ebpf \
-            --exclude integration-test \
-            --exclude xtask \
-            --workspace
-
-  build-test-aya-ebpf:
-    runs-on: ubuntu-latest
-
-    steps:
-      - uses: actions/checkout@v5
-
-      - uses: dtolnay/rust-toolchain@nightly
-        with:
-          components: rust-src
-
-      # Installed *after* nightly so it is the default.
-      - uses: dtolnay/rust-toolchain@stable
-
-      - uses: Swatinem/rust-cache@v2
-
-      - run: cargo install --git https://github.com/aya-rs/bpf-linker.git bpf-linker --features llvm-21
-
-      - uses: taiki-e/install-action@cargo-hack
-
-      - name: Build & test for all BPF architectures
-        env:
-          RUST_BACKTRACE: full
-        run: |
-          set -euo pipefail
-
-          failures=()
-
-          # NB: this hand-rolled shell script is used instead of a matrix
-          # because the time spent doing useful work per target is about equal
-          # to the overhead of setting up the job - so this saves a bunch of
-          # machine time.
-          for arch in aarch64 arm loongarch64 mips powerpc64 riscv64 s390x x86_64; do
-            for target in bpfeb-unknown-none bpfel-unknown-none; do
-              echo "::group::Build and test for $arch / $target"
-              if ! (
-                export CARGO_CFG_BPF_TARGET_ARCH="$arch"
-
-                cargo +nightly hack build \
-                  --target "$target" \
-                  -Z build-std=core \
-                  --package aya-ebpf \
-                  --package aya-log-ebpf \
-                  --feature-powerset
-
-                cargo hack test \
-                  --doc \
-                  --package aya-ebpf \
-                  --package aya-log-ebpf \
-                  --feature-powerset
-              ); then
-                echo "FAILED: $arch / $target"
-                failures+=("$arch/$target")
-              fi
-              echo "::endgroup::"
-            done
-          done
-
-          if ((${#failures[@]})); then
-            echo "::error::Some builds/tests failed:"
-            printf '  %s\n' "${failures[@]}"
-            exit 1
-          fi
-  run-integration-test:
-    strategy:
-      fail-fast: false
-      matrix:
-        include:
-          - target: x86_64-apple-darwin
-            # macos-15 is arm64[0] which doesn't support nested
-            # virtualization[1].
-            #
-            # [0] https://github.com/actions/runner-images#available-images
-            #
-            # [1] https://docs.github.com/en/actions/reference/runners/github-hosted-runners#limitations-for-arm64-macos-runners
-            os: macos-15-intel
-
-          # We don't use ubuntu-latest because we care about the apt packages available.
-          - target: x86_64-unknown-linux-gnu
-            os: ubuntu-24.04
-          - target: aarch64-unknown-linux-gnu
-            os: ubuntu-24.04-arm
-    runs-on: ${{ matrix.os }}
-    steps:
-      - uses: actions/checkout@v5
-        with:
-          submodules: recursive
-
-      - name: Install prerequisites
-        if: runner.os == 'Linux'
-        run: |
-          set -euxo pipefail
-          sudo apt update
-          sudo apt -y install \
-            liblzma-dev \
-            lynx \
-            musl-tools \
-            qemu-system-{arm,x86}
-
-      - name: Install prerequisites
-        if: runner.os == 'macOS'
-        # The curl shipped on macOS doesn't contain
-        # https://github.com/curl/curl/commit/85efbb92b8e6679705e122cee45ce76c56414a3e which is
-        # needed for proper handling of `--etag-{compare,save}`.
-        #
-        # The tar shipped on macOS doesn't support --wildcards, so we need GNU tar.
-        #
-        # The clang shipped on macOS doesn't support BPF, so we need LLVM from brew.
-        #
-        # We need a musl C toolchain to compile our `test-distro` since some of
-        # our dependencies have build scripts that compile C code (i.e xz2).
-        # This is provided by `brew install filosottile/musl-cross/musl-cross`.
-        run: |
-          set -euxo pipefail
-          # Dependencies are tracked in `Brewfile`.
-          brew bundle
-          echo $(brew --prefix curl)/bin >> $GITHUB_PATH
-          echo $(brew --prefix llvm)/bin >> $GITHUB_PATH
-
-          # https://github.com/actions/setup-python/issues/577
-          find /usr/local/bin -type l -exec sh -c 'readlink -f "$1" \
-          | grep -q ^/Library/Frameworks/Python.framework/Versions/' _ {} \; -exec rm -v {} \;
-
-      - uses: dtolnay/rust-toolchain@nightly
-        with:
-          components: rust-src
-
-      # Installed *after* nightly so it is the default.
-      - uses: dtolnay/rust-toolchain@stable
-        with:
-          targets: aarch64-unknown-linux-musl,x86_64-unknown-linux-musl
-
-      - uses: Swatinem/rust-cache@v2
-
-      - name: Install libLLVM
-        # Download libLLVM from Rust CI to ensure that the libLLVM version
-        # matches exactly with the version used by the current Rust nightly. A
-        # mismatch between libLLVM (used by bpf-linker) and Rust's LLVM version
-        # can lead to linking issues.
-        run: |
-          set -euxo pipefail
-          # Get the partial SHA from Rust nightly.
-          rustc_sha=$(rustc +nightly --version | grep -oE '[a-f0-9]{7,40}')
-          # Get the full SHA from GitHub.
-          rustc_sha=$(curl -sfSL https://api.github.com/repos/rust-lang/rust/commits/$rustc_sha \
-            --header 'authorization: Bearer ${{ secrets.GITHUB_TOKEN }}' \
-            --header 'content-type: application/json' \
-            | jq -r '.sha')
-          mkdir -p /tmp/rustc-llvm
-          curl -sfSL https://ci-artifacts.rust-lang.org/rustc-builds/$rustc_sha/rust-dev-nightly-${{ matrix.target }}.tar.xz | \
-            tar -xJ --strip-components 2 -C /tmp/rustc-llvm
-          echo /tmp/rustc-llvm/bin >> $GITHUB_PATH
-
-      # NB: rustc doesn't ship libLLVM.so on macOS, so disable proxying (default feature). We also
-      # --force so that bpf-linker gets always relinked against the latest LLVM downloaded above.
-      #
-      # Do this on all system (not just macOS) to avoid relying on rustc-provided libLLVM.so.
-      - run: cargo install --git https://github.com/aya-rs/bpf-linker.git bpf-linker --no-default-features --features llvm-21 --force
-
-      - uses: actions/cache@v4
-        with:
-          path: test/.tmp
-          key: ${{ runner.arch }}-${{ runner.os }}-test-cache
-
-      - name: Download debian kernels
-        if: runner.arch == 'ARM64'
-        run: .github/scripts/download_kernel_images.sh test/.tmp/debian-kernels/arm64 arm64 5.10 6.1 6.12
-
-      - name: Download debian kernels
-        if: runner.arch == 'X64'
-        run: .github/scripts/download_kernel_images.sh test/.tmp/debian-kernels/amd64 amd64 5.10 6.1 6.12
-
-      - name: Cleanup stale kernels and modules
-        run: |
-          set -euxo pipefail
-          rm -rf test/.tmp/boot test/.tmp/lib
-
-      - name: Run local integration tests
-        if: runner.os == 'Linux'
-        run: cargo xtask integration-test local
-
-      - name: Run virtualized integration tests
-        if: runner.os == 'Linux'
-        run: |
-          set -euxo pipefail
-
-          # https://github.blog/changelog/2023-02-23-hardware-accelerated-android-virtualization-on-actions-windows-and-linux-larger-hosted-runners/
-          echo 'KERNEL=="kvm", GROUP="kvm", MODE="0666", OPTIONS+="static_node=kvm"' | sudo tee /etc/udev/rules.d/99-kvm4all.rules
-          sudo udevadm control --reload-rules
-          sudo udevadm trigger --name-match=kvm || true # kvm is not available on arm64.
-
-          find test/.tmp -name '*.deb' -print0 | sort -Vz | xargs -t -0 \
-            cargo xtask integration-test vm --cache-dir test/.tmp \
-              --github-api-token ${{ secrets.GITHUB_TOKEN }}
-
-      - name: Run virtualized integration tests
-        if: runner.os == 'macOS'
-        env:
-          # This sets the linker to the one installed by FiloSottile/musl-cross.
-          CARGO_TARGET_X86_64_UNKNOWN_LINUX_MUSL_LINKER: x86_64-linux-musl-gcc
-        run: |
-          set -euxo pipefail
-          find test/.tmp -name '*.deb' -print0 | sort -Vz | xargs -t -0 \
-            cargo xtask integration-test vm --cache-dir test/.tmp \
-              --github-api-token ${{ secrets.GITHUB_TOKEN }}
-
-  # Provides a single status check for the entire build workflow.
-  # This is used for merge automation, like Mergify, since GH actions
-  # has no concept of "when all status checks pass".
-  # https://docs.mergify.com/conditions/#validating-all-status-checks
-  build-workflow-complete:
-    needs:
-      - lint
-      - build-test-aya
-      - build-test-aya-ebpf
-      - run-integration-test
-    runs-on: ubuntu-latest
-    steps:
-      - run: echo 'Build Complete'
->>>>>>> 03fea9e3
+    #   token: "${{ secrets.GITHUB_TOKEN }}"