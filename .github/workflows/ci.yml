name: aya-ci

on:
  push:

  pull_request:

  schedule:
    - cron: 00 4 * * *

env:
  CARGO_TERM_COLOR: always

jobs:
  #buildTestAyaDirect:
  #  uses: melodium-tech/github-actions/.github/workflows/melodium-ubuntu.yml@v0.9.1
  #  with:
  #    command: |
  #      run .melodium-ci/Compo.toml buildTestAyaDirect --github_contexts='$''{{{{ { "github": ${{ toJSON(github) }}, "vars": ${{ toJSON(vars) }}, "secrets": { "GITHUB_TOKEN": "'"$GITHUB_TOKEN"'" } } }}}}'
  #    artifact-path: 'logs/'
  #  secrets:
  #      token: ${{ secrets.GITHUB_TOKEN }}
  buildTestAya:
    uses: melodium-tech/github-actions/.github/workflows/melodium-local-distrib.yml@v0.9.1
    with:
      command: |
        run .melodium-ci/Compo.toml buildTestAya --repository_clone_url='"${{ github.repositoryUrl }}"' --repository_clone_ref='"${{ github.ref_name }}"' --github_contexts='$''{{{{ { "github": ${{ toJSON(github) }}, "vars": ${{ toJSON(vars) }}, "secrets": { "GITHUB_TOKEN": "'"$GITHUB_TOKEN"'" } } }}}}'
      artifact-path: 'logs/'
<<<<<<< HEAD
      #melodium_images_pull_source: registry.gitlab.com/melodium/containers
=======
>>>>>>> ce814e6c
    secrets:
        token: ${{ secrets.GITHUB_TOKEN }}
    #runs-on: ubuntu-latest
    #steps:
    #  - uses: actions/checkout@v5
    #  - run: |
    #      .melodium-ci/melodium run .melodium-ci/Compo.toml buildTestAya --logs_directory '"logs/"' --github_contexts '$''{{{{ { "github": ${{ toJSON(github) }}, "vars": ${{ toJSON(vars) }}, "secrets": { "GITHUB_TOKEN": "'"$GITHUB_TOKEN"'" } } }}}}'
      # uses: melodium-tech/github-actions/.github/workflows/melodium-ubuntu.yml@v0.9.0
    # with:
    #   version: 0.9.0
    #   command: |
    #     run .melodium-ci/Compo.toml buildTestAya --logs_directory '"logs/"' --github_contexts '$''{{{{ { "github": ${{ toJSON(github) }}, "vars": ${{ toJSON(vars) }}, "secrets": { "GITHUB_TOKEN": "'"$GITHUB_TOKEN"'" } } }}}}'
    #   artifact-path: logs/
    # secrets:
    #   token: "${{ secrets.GITHUB_TOKEN }}"<|MERGE_RESOLUTION|>--- conflicted
+++ resolved
@@ -26,10 +26,6 @@
       command: |
         run .melodium-ci/Compo.toml buildTestAya --repository_clone_url='"${{ github.repositoryUrl }}"' --repository_clone_ref='"${{ github.ref_name }}"' --github_contexts='$''{{{{ { "github": ${{ toJSON(github) }}, "vars": ${{ toJSON(vars) }}, "secrets": { "GITHUB_TOKEN": "'"$GITHUB_TOKEN"'" } } }}}}'
       artifact-path: 'logs/'
-<<<<<<< HEAD
-      #melodium_images_pull_source: registry.gitlab.com/melodium/containers
-=======
->>>>>>> ce814e6c
     secrets:
         token: ${{ secrets.GITHUB_TOKEN }}
     #runs-on: ubuntu-latest
