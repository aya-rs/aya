--- conflicted
+++ resolved
@@ -14,7 +14,6 @@
 permissions: {}
 
 jobs:
-<<<<<<< HEAD
   #buildTestAyaDirect:
   #  uses: melodium-tech/github-actions/.github/workflows/melodium-ubuntu.yml@v0.9.1
   #  with:
@@ -31,6 +30,14 @@
       artifact-path: 'logs/'
     secrets:
         token: ${{ secrets.GITHUB_TOKEN }}
+  buildTestAyaEbpf:
+    uses: melodium-tech/github-actions/.github/workflows/melodium-local-distrib.yml@v0.9.1
+    with:
+      command: |
+        run .melodium-ci/Compo.toml buildTestAyaEbpf --repository_clone_url='"${{ github.repositoryUrl }}"' --repository_clone_ref='"${{ github.ref_name }}"' --github_contexts='$''{{{{ { "github": ${{ toJSON(github) }}, "vars": ${{ toJSON(vars) }}, "secrets": { "GITHUB_TOKEN": "'"$GITHUB_TOKEN"'" } } }}}}'
+      artifact-path: 'logs/'
+    secrets:
+        token: ${{ secrets.GITHUB_TOKEN }}
     #runs-on: ubuntu-latest
     #steps:
     #  - uses: actions/checkout@v5
@@ -44,7 +51,6 @@
     #   artifact-path: logs/
     # secrets:
     #   token: "${{ secrets.GITHUB_TOKEN }}"
-=======
   lint:
     runs-on: ubuntu-latest
 
@@ -413,5 +419,4 @@
     steps:
       - uses: re-actors/alls-green@release/v1
         with:
-          jobs: ${{ toJSON(needs) }}
->>>>>>> 7a3c03e1
+          jobs: ${{ toJSON(needs) }}