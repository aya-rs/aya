--- conflicted
+++ resolved
@@ -1,20 +1,12 @@
 use std::{
     collections::HashMap,
     ffi::CStr,
-<<<<<<< HEAD
     io,
     mem::{self},
-    os::fd::RawFd,
+    os::fd::{RawFd, BorrowedFd},
     ptr, slice,
 };
 use thiserror::Error;
-=======
-    io, mem,
-    os::fd::{AsRawFd as _, BorrowedFd, FromRawFd as _, OwnedFd},
-    ptr, slice,
-};
->>>>>>> 8e485bc7
-
 use libc::{
     getsockname, nlattr, nlmsgerr, nlmsghdr, recv, send, setsockopt, sockaddr_nl, socket,
     AF_NETLINK, AF_UNSPEC, ETH_P_ALL, IFF_UP, IFLA_XDP, NETLINK_EXT_ACK, NETLINK_ROUTE,
